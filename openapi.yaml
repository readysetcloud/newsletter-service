--- conflicted
+++ resolved
@@ -57,11 +57,6 @@
           Fn::Sub: arn:${AWS::Partition}:apigateway:${AWS::Region}:lambda:path/2015-03-31/functions/${GetDashboardDataFunction.Arn}/invocations
         httpMethod: POST
         type: aws_proxy
-<<<<<<< HEAD
-=======
-      # security:
-        # - CognitoUserPool: []
->>>>>>> 7a4a4f21
 
   /me:
     get:
@@ -172,7 +167,7 @@
         description: The user id to look up
     get:
       summary: Get public profile by user id
-      description: Retrieves another user's public profile information (sensitive data excluded)
+      description: Retrieves another user's public profile information
       tags:
         - Profile
       responses:
@@ -853,11 +848,6 @@
           Fn::Sub: arn:${AWS::Partition}:apigateway:${AWS::Region}:lambda:path/2015-03-31/functions/${ManageApiKeysFunction.Arn}/invocations
         httpMethod: POST
         type: aws_proxy
-<<<<<<< HEAD
-=======
-      # security:
-        # - CognitoUserPool: []
->>>>>>> 7a4a4f21
 
 components:
   parameters:
@@ -941,17 +931,4 @@
               message:
                 type: string
                 description: Unknown error message
-<<<<<<< HEAD
-                example: An unexpected error occurred.
-=======
-                example: An unexpected error occurred.
-  # securitySchemes:
-  #   CognitoUserPool:
-  #     type: apiKey
-  #     name: Authorization
-  #     in: header
-  #     x-amazon-apigateway-authorizer:
-  #       type: cognito_user_pools
-  #       providerARNs:
-  #         - Fn::Sub: arn:aws:cognito-idp:${AWS::Region}:${AWS::AccountId}:userpool/${NewsletterUserPool}
->>>>>>> 7a4a4f21
+                example: An unexpected error occurred.